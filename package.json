{
  "name": "@arifszn/gitprofile",
  "description": "Create an automatic portfolio based on GitHub profile",
<<<<<<< HEAD
  "version": "2.1.1",
=======
  "version": "2.2.1",
>>>>>>> 382e3835
  "license": "MIT",
  "author": "arifszn",
  "repository": {
    "type": "git",
    "url": "https://github.com/arifszn/gitprofile.git"
  },
  "bugs": {
    "url": "https://github.com/arifszn/gitprofile/issues"
  },
  "files": [
    "dist/gitprofile.es.js",
    "dist/gitprofile.umd.js",
    "dist/style.css",
    "types"
  ],
  "main": "./dist/gitprofile.umd.js",
  "module": "./dist/gitprofile.es.js",
  "exports": {
    ".": {
      "import": "./dist/gitprofile.es.js",
      "require": "./dist/gitprofile.umd.js"
    },
    "./dist/style.css": "./dist/style.css"
  },
  "typings": "./types/index.d.ts",
  "scripts": {
    "dev": "vite",
    "build": "vite build",
    "preview": "vite preview",
    "build:library": "vite build --config library.config.js",
    "lint": "eslint --ext .js,.jsx .",
    "lint:fix": "eslint --ext .js,.jsx --fix .",
    "prettier": "prettier --check \"./**/*.{js,jsx,ts,tsx,css,md,json}\"",
    "prettier:fix": "prettier --write \"./**/*.{js,jsx,ts,tsx,css,md,json}\""
  },
  "dependencies": {
    "react": "^18.2.0",
    "react-dom": "^18.2.0"
  },
  "devDependencies": {
    "@arifszn/blog-js": "^2.0.0",
    "@vitejs/plugin-react": "^3.0.0",
    "autoprefixer": "^10.4.4",
    "axios": "^1.1.3",
    "daisyui": "^2.11.0",
    "date-fns": "^2.28.0",
    "eslint": "^8.11.0",
    "eslint-config-prettier": "^8.5.0",
    "eslint-plugin-prettier": "^4.0.0",
    "eslint-plugin-react": "^7.29.4",
    "postcss": "^8.4.12",
    "prettier": "^2.6.0",
    "prop-types": "^15.8.1",
    "react-helmet-async": "^1.2.3",
    "react-hotjar": "^5.0.0",
    "react-icons": "^4.3.1",
    "tailwindcss": "^3.0.23",
    "vite": "^4.0.3"
  },
  "keywords": [
    "git-profile",
    "gitprofile",
    "gitportfolio",
    "personal-site",
    "template",
    "portfolio",
    "resume",
    "cv",
    "personal-website",
    "portfolio-website",
    "portfolio-site",
    "portfolio-template",
    "portfolio-page",
    "developer-portfolio",
    "portfolio-project",
    "github-portfolio",
    "tailwind-portfolio",
    "vite-portfolio",
    "projects",
    "open-source",
    "git",
    "react-portfolio",
    "github",
    "github-page",
    "github-pages",
    "github-portfolio",
    "vite-portfolio",
    "github-api"
  ]
}<|MERGE_RESOLUTION|>--- conflicted
+++ resolved
@@ -1,11 +1,7 @@
 {
   "name": "@arifszn/gitprofile",
   "description": "Create an automatic portfolio based on GitHub profile",
-<<<<<<< HEAD
-  "version": "2.1.1",
-=======
-  "version": "2.2.1",
->>>>>>> 382e3835
+  "version": "2.2.2",
   "license": "MIT",
   "author": "arifszn",
   "repository": {

<br/>

<p align="center">
  <img src="https://user-images.githubusercontent.com/45073703/177566625-9b84e793-4559-4475-ba54-8d3d5f4123d4.png" width="35%">

  <h4 align="center">Easy to use automatic portfolio builder for every GitHub user!</h4>

  <p align="center">
    <a href="https://codeclimate.com/github/arifszn/gitprofile/maintainability">
      <img src="https://api.codeclimate.com/v1/badges/c60f42d7d0b61bd33e98/maintainability" />
    </a>
    <a href="https://github.com/arifszn/gitprofile/actions/workflows/test-deploy.yml">
      <img src="https://github.com/arifszn/gitprofile/actions/workflows/test-deploy.yml/badge.svg" />
    </a>
    <a href="https://github.com/arifszn/gitprofile/issues">
      <img src="https://img.shields.io/github/issues/arifszn/gitprofile"/>
    </a>
    <a href="https://github.com/arifszn/gitprofile/stargazers">
      <img src="https://img.shields.io/github/stars/arifszn/gitprofile"/>
    </a>
    <a href="https://github.com/arifszn/gitprofile/network/members">
      <img src="https://img.shields.io/github/forks/arifszn/gitprofile"/>
    </a>
    <a href="https://github.com/arifszn/gitprofile/blob/main/package-lock.json">
      <img src="https://img.shields.io/snyk/vulnerabilities/github/arifszn/gitprofile"/>
    </a>
    <a href="https://github.com/arifszn/gitprofile/blob/main/CONTRIBUTING.md">
      <img src="https://img.shields.io/badge/contributions-welcome-brightgreen.svg?style=flat"/>
    </a>
    <a href="https://github.com/arifszn/gitprofile/blob/main/LICENSE">
      <img src="https://img.shields.io/github/license/arifszn/gitprofile"/>
    </a>
    <a href="https://www.buymeacoffee.com/arifszn">
      <img src="https://img.shields.io/badge/sponsor-buy%20me%20a%20coffee-yellow?logo=buymeacoffee"/>
    </a>
    <a href="https://twitter.com/intent/tweet?text=Check%20out%20the%20portfolio%20builder.%20Create%20an%20automatic%20portfolio%20based%20on%20GitHub%20profile.&url=https://github.com/arifszn/gitprofile&hashtags=javascript,opensource,js,webdev,developers">
      <img src="https://img.shields.io/twitter/url?style=social&url=https%3A%2F%2Fgithub.com%2Farifszn%2Fgitprofile"/>
    </a>
  </p>

  <p align="center">
    <a href="https://arifszn.github.io/gitprofile">View Demo</a>
    ·
    <a href="https://github.com/arifszn/gitprofile/issues">Report Bug</a>
    ·
    <a href="https://github.com/arifszn/gitprofile/discussions">Request Feature</a>
  </p>
</p>

<p align="center">
  <a href="https://arifszn.github.io/gitprofile">
    <img src="https://arifszn.github.io/assets/img/hosted/gitprofile/preview.gif" alt="Preview" width="60%"/>
  </a>
  <br/>
  <a href="#arifszn"><img src="https://arifszn.github.io/assets/img/drop-shadow.png" width="50%" alt="Shadow"/></a>
</p>

**GitProfile** is an easy to use portfolio builder where you can create a portfolio page automatically by just providing your GitHub username. It is built using React.js on top of Vite. But it's not necessary to have knowledge on these to get you started. You can make your own copy with zero coding experience.

**Features:**

✓ [Easy to Setup](#-installation--setup)  
✓ [30 Themes](#themes)  
✓ [Google Analytics](#google-analytics)  
✓ [Hotjar](#hotjar)  
✓ [SEO](#seo)  
✓ [Avatar and Bio](#avatar-and-bio)  
✓ [Social Links](#social-links)  
✓ [Skill Section](#skills)  
✓ [Experience Section](#experience)  
✓ [Certification Section](#certifications)  
✓ [Education Section](#education)  
✓ [Projects Section](#projects)  
✓ [Blog Posts Section](#blog-posts)

To view a live example, **[click here](https://arifszn.github.io/gitprofile)**.

Or try it **[online](https://stackblitz.com/edit/gitprofile)**.

<p align="center">
  <img src="https://arifszn.github.io/assets/img/hosted/gitprofile/themes.png" alt="Themes">
</p>

## 🎉 Thank you for the 500 ★

<p>
  <a href="https://arifszn.github.io/gitprofile">
    <img src="https://user-images.githubusercontent.com/45073703/202119579-eae272bd-ed39-434d-9361-df25308e0691.gif" alt="Thank You" width="50%"/>
  </a>
</p>

## 🛠 Installation & Setup

There are three ways to use **GitProfile**. Use any.

- Forking this repo _(recommended)_
- Setting up locally
- Installing as package

### Forking this repo

These instructions will get you a copy of the project and deploy your portfolio online!

- **Fork repo:** Click [here](https://github.com/arifszn/gitprofile/fork) to fork the repo so you have your own project to customize. A "fork" is a copy of a repository.
- **Rename repo:**
  - If you want to host your portfolio at `https://<USERNAME>.github.io`, rename your forked repository to `username.github.io` in GitHub, where `username` is your GitHub username (or organization name).
  - If you want to host your portfolio at `https://<USERNAME>.github.io/<REPO>` (e.g. `https://<USERNAME>.github.io/portfolio`), rename your forked repository to `<REPO>` (e.g. `portfolio`) in GitHub.
- **Enable workflows:** Go to your repo's **Actions** tab and enable workflows.

  ![Workflows](https://arifszn.github.io/assets/img/hosted/gitprofile/workflows.png)

- **Base Value:** Open `vite.config.js`, and change `base`'s value.

  - If you are deploying to `https://<USERNAME>.github.io`, set `base` to `'/'`.

  - If you are deploying to `https://<USERNAME>.github.io/<REPO>` (e.g. `https://<USERNAME>.github.io/portfolio`), then set `base` to `'/<REPO>/'` (e.g. `'/portfolio/'`).

  ```js
  // vite.config.js
  {
    base: '/',
    // ...
  }
  ```

- **Commit the changes:** Now commit to your **main** branch with your changes. Wait a few minutes so that the CI/CD pipeline can publish your website to GitHub Pages. You can check the progress in the [Actions](https://github.com/arifszn/gitprofile/actions) tab.

Your portfolio website will be live shortly. Any time you commit a change to the **main** branch, the website will be automatically updated. If you face any issue viewing the website, double-check the `base` value in the `vite.config.js` file. Also, check if **Source** is set to **GitHub Actions** in **Settings** ➜ **Pages** ➜ **Build and deployment**.

If you wish to add a custom domain, no CNAME file is required. Just add it to your repo's **Settings** ➜ **Pages** ➜ **Custom domain**.

As this is a Vite project, you can also host your website to Netlify, Vercel, Heroku, or other popular services. Please refer to this [doc](https://vitejs.dev/guide/static-deploy.html) for a detailed deployment guide to other services.

### Setting up locally

- Clone the project and change directory.

  ```shell
  git clone https://github.com/arifszn/gitprofile.git
  cd gitprofile
  ```

- Install dependencies.

  ```shell
  npm install
  ```

- Run dev server.

  ```shell
  npm run dev
  ```

- Finally, visit [`http://localhost:5173/gitprofile/`](http://localhost:5173/gitprofile/) from your browser.

### Installing as package

You can also use **GitProfile** by installing as an NPM package. First Install **GitProfile** via <a href="https://www.npmjs.com/package/@arifszn/gitprofile">NPM</a>.

```sh
npm install @arifszn/gitprofile
```

Or via <a href="https://yarnpkg.com/package/@arifszn/gitprofile">Yarn</a>.

```sh
yarn add @arifszn/gitprofile
```

Then, import the package, import and style and provide the config.

```js
import GitProfile from '@arifszn/gitprofile';
import '@arifszn/gitprofile/dist/style.css';

function App() {
  return (
    <GitProfile
      config={{
        github: {
          username: 'arifszn',
        },
      }}
    />
  );
}

export default App;
```

List of all config [here](#-customization).

**If you face any problems or have any questions, open an issue [here](https://github.com/arifszn/gitprofile/issues).**

## 🎨 Customization

All the magic happens in the file `gitprofile.config.js`. Open it and modify it according to your preference.

```js
// gitprofile.config.js

const config = {
  github: {
    username: 'arifszn', // Your GitHub org/user name. (Required)
    sortBy: 'stars', // stars | updated
    limit: 8, // How many projects to display.
    exclude: {
      forks: false, // Forked projects will not be displayed if set to true.
      projects: [], // These projects will not be displayed. example: ['my-project1', 'my-project2']
    },
  },
  social: {
    linkedin: '',
    twitter: '',
    mastodon: '',
    facebook: '',
    instagram: '',
    dribbble: '',
    behance: '',
    medium: '',
    dev: '',
    stackoverflow: '', // format: userid/username
    website: '',
    skype: '',
    telegram: '',
    phone: '',
    email: '',
  },
  resume: {
    fileUrl: '', // Empty fileUrl will hide the `Download Resume` button.
  },
  skills: ['JavaScript', 'React.js'],
  experiences: [
    {
      company: 'Company Name',
      position: 'Position',
      from: 'September 2021',
      to: 'Present',
      companyLink: 'https://example.com',
    },
    {
      company: 'Company Name',
      position: 'Position',
      from: 'July 2019',
      to: 'August 2021',
      companyLink: 'https://example.com',
    },
  ],
  certifications: [
    {
      body: 'Certification Body Name',
      name: 'Sample Certification',
      year: 'March 2022',
      link: 'https://example.com',
    },
  ],
  education: [
    {
      institution: 'Institution Name',
      degree: 'Degree',
      from: '2015',
      to: '2019',
    },
    {
      institution: 'Institution Name',
      degree: 'Degree',
      from: '2012',
      to: '2014',
    },
  ],
  // To hide the `My Projects` section, keep it empty.
  externalProjects: [
    {
      title: 'Project Name',
      description:
        'Lorem ipsum dolor sit amet, consectetur adipiscing elit. Sed euismod, nunc ut.',
      imageUrl: 'https://via.placeholder.com/250x250',
      link: 'https://example.com',
    },
    {
      title: 'Project Name',
      description:
        'Lorem ipsum dolor sit amet, consectetur adipiscing elit. Sed euismod, nunc ut.',
      imageUrl: 'https://via.placeholder.com/250x250',
      link: 'https://example.com',
    },
  ],
  // Display blog posts from your medium or dev account. (Optional)
  blog: {
    source: 'dev', // medium | dev
    username: 'arifszn', // to hide blog section, keep it empty
    limit: 5, // How many posts to display. Max is 10.
  },
  googleAnalytics: {
    id: '', // GA3 tracking id/GA4 tag id UA-XXXXXXXXX-X | G-XXXXXXXXXX
  },
  // Track visitor interaction and behavior. https://www.hotjar.com
  hotjar: {
    id: '',
    snippetVersion: 6,
  },
  themeConfig: {
    defaultTheme: 'light',

    // Hides the theme change switch
    // Useful if you want to support a single color mode
    disableSwitch: false,

    // Should use the prefers-color-scheme media-query,
    // using user system preferences, instead of the hardcoded defaultTheme
    respectPrefersColorScheme: true,

    // Hide the ring in Profile picture
    hideAvatarRing: false,

    // Available themes. To remove any theme, exclude from here.
    themes: [
      'light',
      'dark',
      'cupcake',
      'bumblebee',
      'emerald',
      'corporate',
      'synthwave',
      'retro',
      'cyberpunk',
      'valentine',
      'halloween',
      'garden',
      'forest',
      'aqua',
      'lofi',
      'pastel',
      'fantasy',
      'wireframe',
      'black',
      'luxury',
      'dracula',
      'cmyk',
      'autumn',
      'business',
      'acid',
      'lemonade',
      'night',
      'coffee',
      'winter',
      'procyon',
    ],

    // Custom theme
    customTheme: {
      primary: '#fc055b',
      secondary: '#219aaf',
      accent: '#e8d03a',
      neutral: '#2A2730',
      'base-100': '#E3E3ED',
      '--rounded-box': '3rem',
      '--rounded-btn': '3rem',
    },
  },

  // Optional Footer. Supports plain text or HTML.
  footer: `Copyright © 2023 John Doe`,
};
```

### Themes

There are 30 themes available that can be selected from the dropdown.

The default theme can be specified.

```js
// gitprofile.config.js
const config = {
  // ...
  themeConfig: {
    defaultTheme: 'light',
    // ...
  },
};
```

<p align="center">
  <img src="https://arifszn.github.io/assets/img/hosted/gitprofile/theme-dropdown.png" alt="Theme Dropdown" width="50%">
</p>

You can create your own custom theme by modifying these values. Theme `procyon` will have the custom styles.

```js
// gitprofile.config.js
const config = {
  // ...
  themeConfig: {
    customTheme: {
      primary: '#fc055b',
      secondary: '#219aaf',
      accent: '#e8d03a',
      neutral: '#2A2730',
      'base-100': '#E3E3ED',
      '--rounded-box': '3rem',
      '--rounded-btn': '3rem',
    },
    // ...
  },
};
```

### Google Analytics

**GitProfile** supports both GA3 and GA4. If you do not want to use Google Analytics, keep the `id` empty.

```js
// gitprofile.config.js
const config = {
  // ...
  googleAnalytics: {
    id: '',
  },
};
```

Besides tracking visitors, it will track `click events` on projects and blog posts, and send them to Google Analytics.

### Hotjar

**GitProfile** supports [hotjar](https://www.hotjar.com) to track visitor interaction and behavior. If you do not want to use Hotjar, keep the `id` empty.

```js
// gitprofile.config.js
const config = {
  // ...
  hotjar: {
    id: '',
    snippetVersion: 6,
  },
};
```

### SEO

Meta tags will be auto-generated from configs dynamically. However, you can also manually add meta tags in `public/index.html`.

### Avatar and Bio

Your avatar and bio will be fetched from GitHub automatically.

### Social Links

<<<<<<< HEAD
You can link your social media services you're using, including LinkedIn, Twitter, Facebook, Instagram, Dribbble, Behance, Medium, dev, Stack Overflow, Skype, Telegram, personal website, phone and email.
=======
You can link your social media services you're using, including LinkedIn, Twitter, Mastodon, Facebook, Instagram, Dribbble, Behance, Medium, dev, Stack Overflow, personal website, phone and email.
>>>>>>> 41279736

```js
// gitprofile.config.js
const config = {
  // ...
  social: {
    linkedin: 'ariful-alam',
    twitter: 'arif_szn',
    mastodon: '',
    facebook: '',
    instagram: '',
    dribbble: '',
    behance: '',
    medium: '',
    dev: '',
    stackoverflow: '',
    website: '',
    skype: '',
    telegram: '',
    phone: '',
    email: '',
  },
};
```

### Skills

To showcase your skills provide them here.

```js
// gitprofile.config.js
const config = {
  // ...
  skills: ['JavaScript', 'React.js'],
};
```

Empty array will hide the skills section.

### Experience

Provide your job history in `experiences`.

```js
// gitprofile.config.js
const config = {
  // ...
  experiences: [
    {
      company: 'Company Name',
      position: 'Position',
      from: 'September 2021',
      to: 'Present',
      companyLink: 'https://example.com',
    },
    {
      company: 'Company Name',
      position: 'Position',
      from: 'July 2019',
      to: 'August 2021',
      companyLink: 'https://example.com',
    },
  ],
};
```

Empty array will hide the experience section.

### Education

Provide your education history in `education`.

```js
// gitprofile.config.js
const config = {
  // ...
  education: [
    {
      institution: 'Institution name 1',
      degree: 'Bachelor of Science',
      from: '2015',
      to: '2019',
    },
    {
      institution: 'Institution name 2',
      degree: 'Higher Secondary Certificate (HSC)',
      from: '2012',
      to: '2014',
    },
  ],
};
```

Empty array will hide the education section.

### Certifications

Provide your industry certifications in `certifications`.

```js
// gitprofile.config.js
const config = {
  // ...
  certifications: [
    {
      name: 'Lorem ipsum',
      body: 'Lorem ipsum dolor sit amet',
      year: 'March 2022',
      link: 'https://example.com',
    },
  ],
};
```

Empty array will hide the certifications section.

### Projects

#### Github Projects

Your public repo from GitHub will be displayed in the `Github Projects` section automatically. You can limit how many projects do you want to be displayed. Also, you can hide forked or specific repo.

```js
// gitprofile.config.js
const config = {
  // ...
  github: {
    username: 'arifszn',
    sortBy: 'stars',
    limit: 8,
    exclude: {
      forks: false,
      projects: ['my-project1', 'my-project2'],
    },
  },
};
```

#### External Projects

In this section you can showcase your external/personal projects.

```js
// gitprofile.config.js
const config = {
  // ...
  externalProjects: [
    {
      title: 'Project Name',
      description: 'Description',
      link: 'https://example.com',
      imageUrl: 'https://via.placeholder.com/250x250',
    },
  ],
};
```

### Blog Posts

If you have [medium](https://medium.com) or [dev](https://dev.to) account, you can show your recent blog posts in here just by providing your medium/dev username. You can limit how many posts to display (Max is `10`).

```js
// gitprofile.config.js
const config = {
  // ...
  blog: {
    source: 'dev',
    username: 'arifszn',
    limit: 5,
  },
};
```

![Blog](https://arifszn.github.io/assets/img/hosted/gitprofile/blog.png)

The posts are fetched by [blog.js](https://github.com/arifszn/blog.js).

## 💖 Support

<p>You can show your support by starring this project. ★</p>
<a href="https://github.com/arifszn/gitprofile/stargazers">
  <img src="https://img.shields.io/github/stars/arifszn/gitprofile?style=social" alt="Github Star">
</a>

## 💡 Contribute

To contribute, see the [Contributing guide](https://github.com/arifszn/gitprofile/blob/main/CONTRIBUTING.md).

## 📄 License

[MIT](https://github.com/arifszn/gitprofile/blob/main/LICENSE)<|MERGE_RESOLUTION|>--- conflicted
+++ resolved
@@ -448,11 +448,7 @@
 
 ### Social Links
 
-<<<<<<< HEAD
-You can link your social media services you're using, including LinkedIn, Twitter, Facebook, Instagram, Dribbble, Behance, Medium, dev, Stack Overflow, Skype, Telegram, personal website, phone and email.
-=======
-You can link your social media services you're using, including LinkedIn, Twitter, Mastodon, Facebook, Instagram, Dribbble, Behance, Medium, dev, Stack Overflow, personal website, phone and email.
->>>>>>> 41279736
+You can link your social media services you're using, including LinkedIn, Twitter, Mastodon, Facebook, Instagram, Dribbble, Behance, Medium, dev, Stack Overflow, Skype, Telegram, personal website, phone and email.
 
 ```js
 // gitprofile.config.js
